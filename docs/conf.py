--- conflicted
+++ resolved
@@ -69,28 +69,15 @@
 # -- Project information ------------------------------------------------------
 
 # This does not *have* to match the package name, but typically does
-<<<<<<< HEAD
-project = u'FITS_tools'
-author = u'Adam Ginsburg & The FITS_tools Developers'
-copyright = u'2013, ' + author
-=======
 project = setup_cfg['package_name']
 author = setup_cfg['author']
 copyright = '{0}, {1}'.format(
     datetime.datetime.now().year, setup_cfg['author'])
->>>>>>> 158ac1f2
 
 # The version info for the project you're documenting, acts as replacement for
 # |version| and |release|, also used in various other places throughout the
 # built documents.
 
-<<<<<<< HEAD
-import FITS_tools
-# The short X.Y version.
-version = FITS_tools.__version__.split('-', 1)[0]
-# The full version, including alpha/beta/rc tags.
-release = FITS_tools.__version__
-=======
 __import__(setup_cfg['package_name'])
 package = sys.modules[setup_cfg['package_name']]
 
@@ -98,7 +85,6 @@
 version = package.__version__.split('-', 1)[0]
 # The full version, including alpha/beta/rc tags.
 release = package.__version__
->>>>>>> 158ac1f2
 
 
 # -- Options for HTML output ---------------------------------------------------
@@ -184,22 +170,6 @@
 
 
 ## -- Options for the edit_on_github extension ----------------------------------------
-<<<<<<< HEAD
-#
-extensions += ['astropy.sphinx.ext.edit_on_github']
-#
-## Don't import the module as "version" or it will override the
-## "version" configuration parameter
-from FITS_tools import version as versionmod
-edit_on_github_project = "astropy/reponame"
-if versionmod.release:
-    edit_on_github_branch = "v" + versionmod.version
-else:
-    edit_on_github_branch = "master"
-
-edit_on_github_source_root = ""
-edit_on_github_doc_root = "docs"
-=======
 
 if eval(setup_cfg.get('edit_on_github')):
     extensions += ['astropy.sphinx.ext.edit_on_github']
@@ -212,5 +182,4 @@
         edit_on_github_branch = "master"
 
     edit_on_github_source_root = ""
-    edit_on_github_doc_root = "docs"
->>>>>>> 158ac1f2
+    edit_on_github_doc_root = "docs"