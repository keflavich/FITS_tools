--- conflicted
+++ resolved
@@ -1,13 +1,11 @@
 include README.rst
 
-<<<<<<< HEAD
-include distribute_setup.py
-recursive-include FITS_tools *.pyx *.c
-=======
 include ez_setup.py
 include ah_bootstrap.py
 include setup.cfg
->>>>>>> 158ac1f2
+
+include distribute_setup.py
+recursive-include FITS_tools *.pyx *.c
 
 recursive-include docs *
 recursive-include licenses *
