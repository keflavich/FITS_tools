--- conflicted
+++ resolved
@@ -15,21 +15,6 @@
     import __builtin__ as builtins
 builtins._ASTROPY_SETUP_ = True
 
-<<<<<<< HEAD
-import astropy
-from astropy.setup_helpers import (register_commands, adjust_compiler,
-                                   get_debug_option)
-from astropy.version_helpers import get_git_devstr, generate_version_py
-
-# Set affiliated package-specific settings
-PACKAGENAME = 'FITS_tools'
-DESCRIPTION = 'Tools for manipulating FITS images using primarily scipy & native python routines'
-LONG_DESCRIPTION=''
-LICENSE = 'BSD'
-URL = 'http://astropy.org' # TODO: get our own?
-AUTHOR_EMAIL = 'adam.g.ginsburg@gmail.com'
-AUTHOR = 'Adam Ginsburg'
-=======
 from astropy_helpers.setup_helpers import (
     register_commands, adjust_compiler, get_debug_option, get_package_info)
 from astropy_helpers.git_helpers import get_git_devstr
@@ -56,7 +41,6 @@
 # Store the package name in a built-in variable so it's easy
 # to get from other parts of the setup infrastructure
 builtins._ASTROPY_PACKAGE_NAME_ = PACKAGENAME
->>>>>>> 158ac1f2
 
 # VERSION should be PEP386 compatible (http://www.python.org/dev/peps/pep-0386)
 VERSION = '0.0.dev'
